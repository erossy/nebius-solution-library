--- conflicted
+++ resolved
@@ -30,18 +30,10 @@
   ]
 
   cloud_init_user_data = templatefile("${path.module}/files/nfs-cloud-init.tftpl", {
-<<<<<<< HEAD
-    ssh_user_name  = var.ssh_user_name,
-    ssh_public_keys = var.ssh_public_keys,
-    nfs_ip_range   = var.nfs_ip_range,
-    nfs_path       = var.nfs_path,
-    mtu_size       = var.mtu_size
-=======
     ssh_user_name   = var.ssh_user_name,
     ssh_public_keys = var.ssh_public_keys,
     nfs_ip_range    = var.nfs_ip_range,
     nfs_path        = var.nfs_path,
     mtu_size        = var.mtu_size
->>>>>>> 3f01d513
   })
 }