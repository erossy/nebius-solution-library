--- conflicted
+++ resolved
@@ -367,7 +367,6 @@
 
 # endregion SoperatorChecks
 
-<<<<<<< HEAD
 # region Monitoring
 variable "cluster_name" {
   description = "the cluster name to use for the monitoring"
@@ -381,7 +380,7 @@
 }
 
 # endregion Monitoring
-=======
+
 # region SConfigController
 
 variable "sconfigcontroller" {
@@ -415,4 +414,5 @@
     }
   }
 }
->>>>>>> 757dea8c
+
+# endregion SConfigController