--- conflicted
+++ resolved
@@ -57,16 +57,11 @@
 
 # Check if service account is already a member of editors group
 IS_MEMBER=$(nebius iam group-membership list-members \
-<<<<<<< HEAD
-    --parent-id "${NEBIUS_GROUP_EDITORS_ID}" --page-size 1000 \
-    --format json \
-    | jq -r --arg SAID "${NEBIUS_SA_TERRAFORM_ID}" '.memberships[] | select(.spec.member_id == $SAID) | .spec.member_id')
-=======
   --parent-id "${NEBIUS_GROUP_EDITORS_ID}" \
   --page-size 1000 \
   --format json \
   | jq -r --arg SAID "${NEBIUS_SA_TERRAFORM_ID}" '.memberships[] | select(.spec.member_id == $SAID) | .spec.member_id')
->>>>>>> 3adb2e41
+
 
 # Add service account to group editors only if not already a member
 if [ -z "${IS_MEMBER}" ]; then
@@ -96,7 +91,6 @@
   --format json | jq -r '.status.aws_access_key_id')
 export AWS_ACCESS_KEY_ID
 
-<<<<<<< HEAD
 if [ "$(tr -d '[:space:]' < .aws_secret_access_key | wc -c)" -gt 0 ]; then
   echo "Using existing AWS_SECRET_ACCESS_KEY from .aws_secret_access_key"
   AWS_SECRET_ACCESS_KEY="$(cat '.aws_secret_access_key')"
@@ -109,17 +103,13 @@
   echo "${AWS_SECRET_ACCESS_KEY}" > .aws_secret_access_key
 fi
 
-=======
-echo 'Getting secret access key from IAM'
-AWS_SECRET_ACCESS_KEY="$(nebius iam access-key get-secret-once \
-  --id "${NEBIUS_SA_ACCESS_KEY_ID}" \
-  --format json \
-  | jq -r '.secret')"
->>>>>>> 3adb2e41
 if [ -z "${AWS_SECRET_ACCESS_KEY}" ]; then
-  echo 'Cannot read secret. Probably, it was read before.' >&2
-  return
+  echo "!!! ERROR: AWS_SECRET_ACCESS_KEY is empty !!!"
+  echo "  To generate a new key, first delete the existing key:"
+  echo "   nebius iam access-key delete --id-id "${NEBIUS_SA_ACCESS_KEY_ID}"" 
+  echo "  Then rerun 'source .envrc' again."
 fi
+
 export AWS_SECRET_ACCESS_KEY
 
 NEBIUS_BUCKET_NAME="tfstate-slurm-k8s-$(echo -n "${NEBIUS_TENANT_ID}-${NEBIUS_PROJECT_ID}" | md5sum | awk '$0=$1')"
