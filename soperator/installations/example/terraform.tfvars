--- conflicted
+++ resolved
@@ -101,11 +101,7 @@
 
 # nfs = {
 #   enabled = true
-<<<<<<< HEAD
-#   size_gibibytes = 93
-=======
 #   size_gibibytes = 930
->>>>>>> e7095cfa
 #   mount_path     = "/home"
 #   resource = {
 #     platform = "cpu-e2"
