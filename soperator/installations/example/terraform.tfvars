#----------------------------------------------------------------------------------------------------------------------#
#                                                                                                                      #
#                                                                                                                      #
#                                              Terraform - example values                                              #
#                                                                                                                      #
#                                                                                                                      #
#----------------------------------------------------------------------------------------------------------------------#

# Name of the company. It is used for context name of the cluster in .kubeconfig file.
company_name = ""

#----------------------------------------------------------------------------------------------------------------------#
#                                                                                                                      #
#                                                                                                                      #
#                                                    Infrastructure                                                    #
#                                                                                                                      #
#                                                                                                                      #
#----------------------------------------------------------------------------------------------------------------------#
# region Infrastructure

#----------------------------------------------------------------------------------------------------------------------#
#                                                                                                                      #
#                                                        Storage                                                       #
#                                                                                                                      #
#----------------------------------------------------------------------------------------------------------------------#
# region Storage

# Shared filesystem to be used on controller nodes.
# ---
filestore_controller_spool = {
  spec = {
    size_gibibytes       = 128
    block_size_kibibytes = 4
  }
}
# Or use existing filestore.
# ---
# filestore_controller_spool = {
#   existing = {
#     id = "computefilesystem-<YOUR-FILESTORE-ID>"
#   }
# }

# Shared filesystem to be used on controller, worker, and login nodes.
# Notice that auto-backups are enabled for filesystems with size less than 12 TiB.
# If you need backups for jail larger than 12 TiB, set 'backups_enabled' to 'force_enable' down below.
# ---
# filestore_jail = {
#   spec = {
#     size_gibibytes       = 2048
#     block_size_kibibytes = 4
#   }
# }
# Or use existing filestore.
# ---
filestore_jail = {
  existing = {
    id = "computefilesystem-<YOUR-FILESTORE-ID>"
  }
}

# Additional (Optional) shared filesystems to be mounted inside jail.
# If a big filesystem is needed it's better to deploy this additional storage because jails bigger than 12 TiB
# ARE NOT BACKED UP by default.
# ---
# filestore_jail_submounts = [{
<<<<<<< HEAD
#   name       = "data"
#   mount_path = "/mnt/data"
=======
#   name       = "shared"
#   mount_path = "/mnt/shared"
>>>>>>> 3f01d513
#   spec = {
#     size_gibibytes       = 2048
#     block_size_kibibytes = 4
#   }
# }]
# Or use existing filestores.
# ---
filestore_jail_submounts = [{
<<<<<<< HEAD
  name       = "data"
  mount_path = "/mnt/data"
=======
  name       = "shared"
  mount_path = "/mnt/shared"
>>>>>>> 3f01d513
  existing = {
    id = "computefilesystem-<YOUR-FILESTORE-ID>"
  }
}]

# Shared filesystem to be used for accounting DB.
# By default, null.
# Required if accounting_enabled is true.
# ---
filestore_accounting = {
  spec = {
    size_gibibytes       = 512
    block_size_kibibytes = 4
  }
}
# Or use existing filestore.
# ---
# filestore_accounting = {
#   existing = {
#     id = "computefilesystem-<YOUR-FILESTORE-ID>"
#   }
# }

# endregion Storage

# region nfs-server

nfs = {
  enabled        = true
  size_gibibytes = 3720
  mount_path     = "/home"
  resource = {
    platform = "cpu-e2"
    preset   = "32vcpu-128gb"
  }
}

# endregion nfs-server

#----------------------------------------------------------------------------------------------------------------------#
#                                                                                                                      #
#                                                                                                                      #
#                                                         Slurm                                                        #
#                                                                                                                      #
#                                                                                                                      #
#----------------------------------------------------------------------------------------------------------------------#
# region Slurm

# Version of soperator.
# ---
<<<<<<< HEAD
slurm_operator_version = "1.19.0"
=======
slurm_operator_version = "1.18.0"
>>>>>>> 3f01d513

# Is the version of soperator stable or not.
# ---
slurm_operator_stable = true

# Type of the Slurm partition config. Could be either `default` or `custom`.
# By default, "default".
# ---
slurm_partition_config_type = "default"

# Partition config in case of `custom` slurm_partition_config_type.
# Each string must be started with `PartitionName`.
# By default, empty list.
# ---
# slurm_partition_raw_config = [
#   "PartitionName=low_priority Nodes=worker-[0-7] Default=YES MaxTime=INFINITE State=UP PriorityTier=1",
#   "PartitionName=high_priority  Nodes=worker-[8-15] Default=NO MaxTime=INFINITE State=UP PriorityTier=2"
# ]

#----------------------------------------------------------------------------------------------------------------------#
#                                                                                                                      #
#                                                         Nodes                                                        #
#                                                                                                                      #
#----------------------------------------------------------------------------------------------------------------------#
# region Nodes

# Configuration of System node set for system resources created by Soperator.
# Keep in mind that the k8s nodegroup will have auto-scaling enabled and the actual number of nodes depends on the size
# of the cluster.
# ---
slurm_nodeset_system = {
  min_size = 3
  max_size = 9
  resource = {
    platform = "cpu-e2"
    preset   = "8vcpu-32gb"
  }
  boot_disk = {
    type                 = "NETWORK_SSD"
    size_gibibytes       = 192
    block_size_kibibytes = 4
  }
}

# Configuration of Slurm Controller node set.
# ---
slurm_nodeset_controller = {
  size = 2
  resource = {
    platform = "cpu-e2"
    preset   = "4vcpu-16gb"
  }
  boot_disk = {
    type                 = "NETWORK_SSD"
    size_gibibytes       = 128
    block_size_kibibytes = 4
  }
}

# Configuration of Slurm Worker node sets.
# There can be only one Worker node set for a while.
# nodes_per_nodegroup allows you to split node set into equally-sized node groups to keep your cluster accessible and working
# during maintenance. Example: nodes_per_nodegroup=3 for size=12 nodes will create 4 groups with 3 nodes in every group.
# infiniband_fabric is required field
# ---
slurm_nodeset_workers = [{
  size                    = 16
  nodes_per_nodegroup     = 4
  max_unavailable_percent = 50
  resource = {
    platform = "gpu-h100-sxm"
    preset   = "8gpu-128vcpu-1600gb"
  }
  boot_disk = {
    type                 = "NETWORK_SSD"
    size_gibibytes       = 2048
    block_size_kibibytes = 4
  }
  gpu_cluster = {
    infiniband_fabric = ""
  }
}]

# Configuration of Slurm Login node set.
# ---
slurm_nodeset_login = {
  size = 2
  resource = {
    platform = "cpu-e2"
    preset   = "32vcpu-128gb"
  }
  boot_disk = {
    type                 = "NETWORK_SSD"
    size_gibibytes       = 256
    block_size_kibibytes = 4
  }
}

# Configuration of Slurm Accounting node set.
# Required in case of Accounting usage.
# By default, null.
# ---
slurm_nodeset_accounting = {
  resource = {
    platform = "cpu-e2"
    preset   = "8vcpu-32gb"
  }
  boot_disk = {
    type                 = "NETWORK_SSD"
    size_gibibytes       = 128
    block_size_kibibytes = 4
  }
}

#----------------------------------------------------------------------------------------------------------------------#
#                                                         Login                                                        #
#----------------------------------------------------------------------------------------------------------------------#
# region Login

# Authorized keys accepted for connecting to Slurm login nodes via SSH as 'root' user.
# ---
slurm_login_ssh_root_public_keys = [
  "",
]

# endregion Login

#----------------------------------------------------------------------------------------------------------------------#
#                                                       Exporter                                                       #
#----------------------------------------------------------------------------------------------------------------------#
# region Exporter

# Whether to enable Slurm metrics exporter.
# By default, true.
# ---
slurm_exporter_enabled = true

# endregion Exporter

#----------------------------------------------------------------------------------------------------------------------#
#                                                       REST API                                                       #
#----------------------------------------------------------------------------------------------------------------------#
# region REST API

# Whether to enable Slurm REST API.
# If disabled, node auto-replacement in case of maintenance events DOESN'T WORK.
# By default, true.
# ---
slurm_rest_enabled = true

# endregion REST API

# endregion Nodes

#----------------------------------------------------------------------------------------------------------------------#
#                                                                                                                      #
#                                                        Config                                                        #
#                                                                                                                      #
#----------------------------------------------------------------------------------------------------------------------#
# region Config

# Shared memory size for Slurm controller and worker nodes in GiB.
# By default, 64.
# ---
slurm_shared_memory_size_gibibytes = 1024
<<<<<<< HEAD

# Whether to enable default Slurm Prolog script that drain nodes with bad GPUs.
# ---
default_prolog_enabled = true

# Whether to enable default Slurm Epilog script that drain nodes with bad GPUs.
# ---
default_epilog_enabled = true
=======
>>>>>>> 3f01d513

# endregion Config

#----------------------------------------------------------------------------------------------------------------------#
#                                                                                                                      #
#                                                    NCCL benchmark                                                    #
#                                                                                                                      #
#----------------------------------------------------------------------------------------------------------------------#
# region NCCL benchmark

# Whether to enable NCCL benchmark CronJob to benchmark GPU performance.
# It won't take effect in case of 1-GPU hosts.
# By default, true.
# ---
nccl_benchmark_enable = true

# NCCL benchmark's CronJob schedule.
# By default, `0 */3 * * *` - every 3 hour.
# ---
nccl_benchmark_schedule = "0 */3 * * *"

# Minimal threshold of NCCL benchmark for GPU performance to be considered as acceptable.
# By default, 420.
# ---
nccl_benchmark_min_threshold = 420

# Use infiniband defines using NCCL_P2P_DISABLE=1 NCCL_SHM_DISABLE=1 NCCL_ALGO=Ring env variables for test.
# By default, false
# ---
nccl_use_infiniband = false

# endregion NCCL benchmark

#----------------------------------------------------------------------------------------------------------------------#
#                                                                                                                      #
#                                                       Telemetry                                                      #
#                                                                                                                      #
#----------------------------------------------------------------------------------------------------------------------#
# region Telemetry

# Whether to enable telemetry.
# By default, true.
# ---
telemetry_enabled = true

# Password of `admin` user of Grafana.
# Set it to your desired password.
# ---
telemetry_grafana_admin_password = "password"

# endregion Telemetry

#----------------------------------------------------------------------------------------------------------------------#
#                                                                                                                      #
#                                                       Accounting                                                     #
#                                                                                                                      #
#----------------------------------------------------------------------------------------------------------------------#
# region Accounting

# Whether to enable Accounting.
# By default, true.
# ---
accounting_enabled = true

# endregion Accounting

#----------------------------------------------------------------------------------------------------------------------#
#                                                                                                                      #
#                                                       Backups                                                        #
#                                                                                                                      #
#----------------------------------------------------------------------------------------------------------------------#
# region Backups

# Whether to enable Backups.
# By default, false.
# ---
backups_enabled = false

# Password to be used for encrypting jail backups.
# ---
backups_password = "password"

# endregion Backups

# endregion Slurm

#----------------------------------------------------------------------------------------------------------------------#
#                                                                                                                      #
#                                                       Backups                                                        #
#                                                                                                                      #
#----------------------------------------------------------------------------------------------------------------------#
# region Backups

# Whether to enable Backups. Choose from 'auto', 'force_enable', 'force_disable'.
# 'auto' turns backups on for jails with max size less than 12 TB and is a default option.
# ---
backups_enabled = "auto"

# Password to be used for encrypting jail backups.
# ---
backups_password = "password"

# Cron schedule for backup task.
# See https://docs.k8up.io/k8up/references/schedule-specification.html for more info.
# ---
backups_schedule = "@daily-random"

# Cron schedule for prune task (when old backups are discarded).
# See https://docs.k8up.io/k8up/references/schedule-specification.html for more info.
# ---
backups_prune_schedule = "@daily-random"

# Backups retention policy - how many last automatic backups to save.
# Helps to save storage and to get rid of old backups as they age.
# Manually created backups (without autobackup tag) are not discarded.
#
# You can set keepLast, keepHourly, keepDaily, keepWeekly, keepMonthly and keepYearly.
# ---
backups_retention = {
  # How many daily snapshots to save.
  # ---
  keepDaily = 7
}

# endregion Backups

#----------------------------------------------------------------------------------------------------------------------#
#                                                                                                                      #
#                                                      Kubernetes                                                      #
#                                                                                                                      #
#----------------------------------------------------------------------------------------------------------------------#
# region k8s

# Version of the k8s to be used.
# ---
k8s_version = "1.30"

# SSH user credentials for accessing k8s nodes.
# That option add public ip address to every node.
# By default, empty list.
# ---
# k8s_cluster_node_ssh_access_users = [{
#   name = "<USER1>"
#   public_keys = [
#     "<ENCRYPTION-METHOD1 HASH1 USER1>",
#     "<ENCRYPTION-METHOD2 HASH2 USER1>",
#   ]
# }]

# endregion k8s<|MERGE_RESOLUTION|>--- conflicted
+++ resolved
@@ -64,13 +64,8 @@
 # ARE NOT BACKED UP by default.
 # ---
 # filestore_jail_submounts = [{
-<<<<<<< HEAD
 #   name       = "data"
 #   mount_path = "/mnt/data"
-=======
-#   name       = "shared"
-#   mount_path = "/mnt/shared"
->>>>>>> 3f01d513
 #   spec = {
 #     size_gibibytes       = 2048
 #     block_size_kibibytes = 4
@@ -79,13 +74,8 @@
 # Or use existing filestores.
 # ---
 filestore_jail_submounts = [{
-<<<<<<< HEAD
   name       = "data"
   mount_path = "/mnt/data"
-=======
-  name       = "shared"
-  mount_path = "/mnt/shared"
->>>>>>> 3f01d513
   existing = {
     id = "computefilesystem-<YOUR-FILESTORE-ID>"
   }
@@ -136,11 +126,7 @@
 
 # Version of soperator.
 # ---
-<<<<<<< HEAD
 slurm_operator_version = "1.19.0"
-=======
-slurm_operator_version = "1.18.0"
->>>>>>> 3f01d513
 
 # Is the version of soperator stable or not.
 # ---
@@ -157,7 +143,7 @@
 # ---
 # slurm_partition_raw_config = [
 #   "PartitionName=low_priority Nodes=worker-[0-7] Default=YES MaxTime=INFINITE State=UP PriorityTier=1",
-#   "PartitionName=high_priority  Nodes=worker-[8-15] Default=NO MaxTime=INFINITE State=UP PriorityTier=2"
+#   "PartitionName=high_priority Nodes=worker-[8-15] Default=NO MaxTime=INFINITE State=UP PriorityTier=2"
 # ]
 
 #----------------------------------------------------------------------------------------------------------------------#
@@ -306,7 +292,6 @@
 # By default, 64.
 # ---
 slurm_shared_memory_size_gibibytes = 1024
-<<<<<<< HEAD
 
 # Whether to enable default Slurm Prolog script that drain nodes with bad GPUs.
 # ---
@@ -315,8 +300,6 @@
 # Whether to enable default Slurm Epilog script that drain nodes with bad GPUs.
 # ---
 default_epilog_enabled = true
-=======
->>>>>>> 3f01d513
 
 # endregion Config
 
@@ -382,24 +365,6 @@
 accounting_enabled = true
 
 # endregion Accounting
-
-#----------------------------------------------------------------------------------------------------------------------#
-#                                                                                                                      #
-#                                                       Backups                                                        #
-#                                                                                                                      #
-#----------------------------------------------------------------------------------------------------------------------#
-# region Backups
-
-# Whether to enable Backups.
-# By default, false.
-# ---
-backups_enabled = false
-
-# Password to be used for encrypting jail backups.
-# ---
-backups_password = "password"
-
-# endregion Backups
 
 # endregion Slurm
 
