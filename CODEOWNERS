# Global code owners (applies to the whole repo)
* @malibora @jadnov @elijah-k-nebius @rdjjke @asteny @cyril-k @alex000kim

<<<<<<< HEAD
.github/workflows @malibora @d3vil-st @elijah-k-nebius
soperator/ @dstaroff @asteny @rdjjke @Uburro @itechdima
=======
.github/workflows @malibora @d3vil-st @elijah-k-nebius @jadnov
soperator/ @dstaroff @asteny @rdjjke @Uburro
>>>>>>> f8492900
<|MERGE_RESOLUTION|>--- conflicted
+++ resolved
@@ -1,10 +1,5 @@
 # Global code owners (applies to the whole repo)
 * @malibora @jadnov @elijah-k-nebius @rdjjke @asteny @cyril-k @alex000kim
 
-<<<<<<< HEAD
-.github/workflows @malibora @d3vil-st @elijah-k-nebius
-soperator/ @dstaroff @asteny @rdjjke @Uburro @itechdima
-=======
 .github/workflows @malibora @d3vil-st @elijah-k-nebius @jadnov
-soperator/ @dstaroff @asteny @rdjjke @Uburro
->>>>>>> f8492900
+soperator/ @dstaroff @asteny @rdjjke @Uburro @itechdima