--- conflicted
+++ resolved
@@ -1,9 +1,5 @@
 # Global code owners (applies to the whole repo)
 * @malibora @jadnov @elijah-k-nebius @rdjjke @asteny @cyril-k @alex000kim @aaroniscode
 
-<<<<<<< HEAD
-.github/workflows @malibora @d3vil-st @elijah-k-nebius @jadnov
-=======
 .github/workflows @malibora @d3vil-st @elijah-k-nebius @jadnov @aaroniscode
->>>>>>> 3f01d513
 soperator/ @dstaroff @asteny @rdjjke @Uburro @itechdima